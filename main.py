"""
Main entry point for the AI Voice Assistant.

This script initializes the necessary components and starts the main conversation loop.
It uses the Google AIY Voice Kit for hardware interfacing and various AI services for
speech recognition, synthesis, and conversation management.
"""

import argparse
import asyncio
import logging
import signal
import sys
import time
from logging.handlers import TimedRotatingFileHandler
from pathlib import Path

from dotenv import load_dotenv

from aiy.board import Board
from aiy.leds import Color, Leds
from src.ai_models_with_tools import ClaudeAIModelWithTools
from src.code_interpreter_tool import InterpreterTool
from src.config import Config
from src.conversation_manager import ConversationManager
from src.dialog import main_loop_async
from src.email_tools import SendEmailTool
<<<<<<< HEAD
from src.weather_tool import EnhancedWeatherTool
from src.tools import get_timezone
from src.tts_engine import YandexTTSEngine, Language, ElevenLabsTTSEngine
from src.web_search_tool import WebSearchTool
=======
>>>>>>> a0936bce
from src.stress_tool import StressTool
from src.tools import get_timezone
from src.tts_engine import ElevenLabsTTSEngine, Language, YandexTTSEngine
from src.volume_control_tool import VolumeControlTool
from src.web_search_tool import WebSearchTool
from src.wizard_tool import WizardTool

# Set up signal handling for graceful shutdown
signal.signal(signal.SIGTERM, lambda signum, frame: sys.exit(0))

# Load environment variables
load_dotenv()


def setup_logging(log_level, log_dir=None):
    """
    Set up logging with the specified log level and daily log files.
    Keeps only the last 5 days of logs.
    Automatically checks for errors before rotation and emails notifications.
    """
    numeric_level = getattr(logging, log_level.upper(), None)
    if not isinstance(numeric_level, int):
        raise ValueError(f"Invalid log level: {log_level}")

    # Create logger
    logger = logging.getLogger()
    logger.setLevel(numeric_level)

    # Create console handler and set level
    console_handler = logging.StreamHandler()
    console_handler.setLevel(numeric_level)

    # Create formatter
    formatter = logging.Formatter(
        "%(asctime)s - %(name)s - %(levelname)s - %(message)s"
    )
    console_handler.setFormatter(formatter)

    # Add console handler to logger
    logger.addHandler(console_handler)

    # If log_dir is specified, set up daily rotating file handler
    if log_dir:
        # Create log directory if it doesn't exist
        log_dir_path = Path(log_dir)
        log_dir_path.mkdir(parents=True, exist_ok=True)

        # Set up file handler for daily rotation
        log_file = log_dir_path / "assistant.log"
        file_handler = TimedRotatingFileHandler(
            filename=log_file,
            when="midnight",
            interval=1,
            backupCount=5,
            encoding="utf-8",
        )
        file_handler.setLevel(numeric_level)
        file_handler.setFormatter(formatter)
        logger.addHandler(file_handler)
        
        logger.info("Log rotation configured with error notification enabled")

    return logger


def parse_arguments():
    """
    Parse command-line arguments.
    """
    parser = argparse.ArgumentParser(description="AI Voice Assistant")
    parser.add_argument(
        "--log-level",
        default="INFO",
        choices=["DEBUG", "INFO", "WARNING", "ERROR", "CRITICAL"],
        help="Set the logging level (default: INFO)",
    )
    parser.add_argument(
        "--log-dir",
        default="logs",
        help="Directory for storing log files (default: logs)",
    )
    return parser.parse_args()


def main():
    """
    Main function to initialize and run the AI Voice Assistant.
    """
    args = parse_arguments()
    logger = setup_logging(args.log_level, args.log_dir)

    logger.info("Starting AI Voice Assistant")

    config = Config()
    print(config.dict())
    timezone = get_timezone()

    with Board() as board, Leds() as leds:
        search_tool = WebSearchTool(config)
        stress_tool = StressTool(config)
        send_email_tool = SendEmailTool(config)
        interpreter_tool = InterpreterTool(config)
        volume_control_tool = VolumeControlTool(config)
<<<<<<< HEAD
        weather_tool = EnhancedWeatherTool(config)

        tools = [search_tool.tool_definition(), send_email_tool.tool_definition(), stress_tool.tool_definition(),
                 interpreter_tool.tool_definition(), volume_control_tool.tool_definition(),
                 weather_tool.tool_definition()]
=======
        wizard_tool = WizardTool(config)

        tools = [
            search_tool.tool_definition(),
            send_email_tool.tool_definition(),
            stress_tool.tool_definition(),
            interpreter_tool.tool_definition(),
            volume_control_tool.tool_definition(),
            wizard_tool.tool_definition(),
        ]
>>>>>>> a0936bce

        # Initial LED feedback
        leds.update(Leds.rgb_on(Color.WHITE))
        time.sleep(1)
        leds.update(Leds.rgb_off())

        # Initialize components
        elevenlabs_engine = None
        try:
            elevenlabs_engine = ElevenLabsTTSEngine(config)
        except Exception as e:
            logger.error(f"Failed to initialize ElevenLabs: {e}")
        yandex_engine = None
        try:
            yandex_engine = YandexTTSEngine(config, timezone=timezone)
        except Exception as e:
            logger.error(f"Failed to initialize Yandex: {e}")
        if not elevenlabs_engine and not yandex_engine:
            logger.critical("No TTS engine available. Exiting.")
            return
        tts_engines = {
            Language.RUSSIAN: yandex_engine if yandex_engine else elevenlabs_engine,
            Language.ENGLISH: elevenlabs_engine if elevenlabs_engine else yandex_engine,
            Language.GERMAN: elevenlabs_engine if elevenlabs_engine else yandex_engine,
        }
        fallback_tts_engine = yandex_engine if yandex_engine else elevenlabs_engine
        # ai_model = OpenRouterModel(config)
        ai_model = ClaudeAIModelWithTools(config, tools=tools, timezone=timezone)
        # ai_model = OpenAIModelWithTools(config, tools=tools)
        conversation_manager = ConversationManager(config, ai_model, timezone)

        logger.info("All components initialized. Starting main conversation loop.")

        # Start the main conversation loop
        asyncio.run(
            main_loop_async(
                board.button,
                leds,
                tts_engines,
                fallback_tts_engine,
                conversation_manager,
                config,
                timezone,
            )
        )


if __name__ == "__main__":
    main()<|MERGE_RESOLUTION|>--- conflicted
+++ resolved
@@ -25,13 +25,7 @@
 from src.conversation_manager import ConversationManager
 from src.dialog import main_loop_async
 from src.email_tools import SendEmailTool
-<<<<<<< HEAD
 from src.weather_tool import EnhancedWeatherTool
-from src.tools import get_timezone
-from src.tts_engine import YandexTTSEngine, Language, ElevenLabsTTSEngine
-from src.web_search_tool import WebSearchTool
-=======
->>>>>>> a0936bce
 from src.stress_tool import StressTool
 from src.tools import get_timezone
 from src.tts_engine import ElevenLabsTTSEngine, Language, YandexTTSEngine
@@ -91,7 +85,7 @@
         file_handler.setLevel(numeric_level)
         file_handler.setFormatter(formatter)
         logger.addHandler(file_handler)
-        
+
         logger.info("Log rotation configured with error notification enabled")
 
     return logger
@@ -135,13 +129,7 @@
         send_email_tool = SendEmailTool(config)
         interpreter_tool = InterpreterTool(config)
         volume_control_tool = VolumeControlTool(config)
-<<<<<<< HEAD
         weather_tool = EnhancedWeatherTool(config)
-
-        tools = [search_tool.tool_definition(), send_email_tool.tool_definition(), stress_tool.tool_definition(),
-                 interpreter_tool.tool_definition(), volume_control_tool.tool_definition(),
-                 weather_tool.tool_definition()]
-=======
         wizard_tool = WizardTool(config)
 
         tools = [
@@ -150,9 +138,9 @@
             stress_tool.tool_definition(),
             interpreter_tool.tool_definition(),
             volume_control_tool.tool_definition(),
+            weather_tool.tool_definition(),
             wizard_tool.tool_definition(),
         ]
->>>>>>> a0936bce
 
         # Initial LED feedback
         leds.update(Leds.rgb_on(Color.WHITE))
